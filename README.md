# collect-rs <!-- omit in toc -->

Special and custom Collections and Containers for Rust


## Introduction


## Table of Contents <!-- omit in toc -->

- [Introduction](#introduction)
- [Installation](#installation)
- [Components](#components)

## Installation

Reference in **Cargo.toml** in the usual way:

```toml
collect-rs = { version = "0.1" }
```


## Components

### Constants

No public constants are defined at this time.


### Enumerations

No public enumerations are defined at this time.


### Functions

No public functions are defined at this time.


### Macros

No public macros are defined at this time.


### Structures

<<<<<<< HEAD
* `UnicodePointMap` - a specialised container that measures the frequencies of Unicode code-points;
=======
* `FrequencyMap<K>` - a container that measures the frequencies of the unique elements it contains;
>>>>>>> 1797adbb


### Traits

No public traits are defined at this time.


## Examples

T.B.C.


## Project Information

### Where to get help

[GitHub Page](https://github.com/synesissoftware/collect-rs "GitHub Page")


### Contribution guidelines

Defect reports, feature requests, and pull requests are welcome on https://github.com/synesissoftware/collect-rs.


### Dependencies

Crates upon which **collect-rs** depend:

* [**base-traits**](https://github.com/synesissoftware/base-traits);


##### Dev Dependencies

Crates upon which **collect-rs** depend:

* [**criterion**](https://github.com/bheisler/criterion.rs);
* [**test_help-rs**](https://github.com/synesissoftware/test_help-rs);


### Related projects

T.B.C.


### License

**collect-rs** is released under the 3-clause BSD license. See [LICENSE](./LICENSE) for details.


<!-- ########################### end of file ########################### --><|MERGE_RESOLUTION|>--- conflicted
+++ resolved
@@ -45,11 +45,8 @@
 
 ### Structures
 
-<<<<<<< HEAD
+* `FrequencyMap<K>` - a container that measures the frequencies of the unique elements it contains;
 * `UnicodePointMap` - a specialised container that measures the frequencies of Unicode code-points;
-=======
-* `FrequencyMap<K>` - a container that measures the frequencies of the unique elements it contains;
->>>>>>> 1797adbb
 
 
 ### Traits
