# collect-rs <!-- omit in toc -->

Special and custom Collections and Containers for Rust


## Introduction


## Table of Contents <!-- omit in toc -->

- [Introduction](#introduction)
- [Installation](#installation)
- [Components](#components)

## Installation

Reference in **Cargo.toml** in the usual way:

```toml
collect-rs = { version = "0.1" }
```


## Components

### Constants

No public constants are defined at this time.


### Enumerations

No public enumerations are defined at this time.


### Functions

No public functions are defined at this time.


### Macros

No public macros are defined at this time.


### Structures

<<<<<<< HEAD
=======
* `FrequencyMap<K>` - a container that measures the frequencies of the unique elements it contains;
>>>>>>> 7ff7fca7
* `UnicodePointMap` - a specialised container that measures the frequencies of Unicode code-points;


### Traits

No public traits are defined at this time.


## Examples

T.B.C.


## Project Information

### Where to get help

[GitHub Page](https://github.com/synesissoftware/collect-rs "GitHub Page")


### Contribution guidelines

Defect reports, feature requests, and pull requests are welcome on https://github.com/synesissoftware/collect-rs.


### Dependencies

Crates upon which **collect-rs** depend:

* [**base-traits**](https://github.com/synesissoftware/base-traits);


##### Dev Dependencies

Crates upon which **collect-rs** depend:

* [**criterion**](https://github.com/bheisler/criterion.rs);
* [**test_help-rs**](https://github.com/synesissoftware/test_help-rs);


### Related projects

T.B.C.


### License

**collect-rs** is released under the 3-clause BSD license. See [LICENSE](./LICENSE) for details.


<!-- ########################### end of file ########################### --><|MERGE_RESOLUTION|>--- conflicted
+++ resolved
@@ -45,10 +45,7 @@
 
 ### Structures
 
-<<<<<<< HEAD
-=======
 * `FrequencyMap<K>` - a container that measures the frequencies of the unique elements it contains;
->>>>>>> 7ff7fca7
 * `UnicodePointMap` - a specialised container that measures the frequencies of Unicode code-points;
 
 
